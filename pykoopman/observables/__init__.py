--- conflicted
+++ resolved
@@ -1,11 +1,8 @@
 from ._custom_observables import CustomObservables
 from ._identity import Identity
 from ._polynomial import Polynomial
-<<<<<<< HEAD
 from ._radial_basis_functions import RadialBasisFunction
-=======
 from ._random_fourier_features import RandomFourierFeatures
->>>>>>> ad4563da
 from ._time_delay import TimeDelay
 
 __all__ = [
@@ -13,9 +10,6 @@
     "Identity",
     "Polynomial",
     "TimeDelay",
-<<<<<<< HEAD
     "RadialBasisFunction",
-=======
     "RandomFourierFeatures",
->>>>>>> ad4563da
 ]